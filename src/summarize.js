--- conflicted
+++ resolved
@@ -265,108 +265,6 @@
         return `Unable to generate summary for ${data.contributor} due to an error: ${error.message}`;
     }
 }
-<<<<<<< HEAD
-
-/**
- * Main function to process contributors and generate summaries 
- */
-async function main({ inputFile, outputFile, force }) {
-    console.log('\n[summarize.js] Starting...');
-    console.log(`[summarize.js] Input file: ${inputFile}`);
-    console.log(`[summarize.js] Output file: ${outputFile}`);
-
-    try {
-        // Load and process contributors
-        console.log('[summarize.js] Reading input file...');
-        let contributors;
-        try {
-            const fileContent = await fs.readFile(inputFile, 'utf8');
-            contributors = JSON.parse(fileContent);
-            console.log(`[summarize.js] Successfully loaded ${contributors.length} contributors`);
-        } catch (error) {
-            console.error('[summarize.js] Error reading input:', error);
-            throw new Error(`Failed to read input file: ${error.message}`);
-        }
-
-        // Ensure output directory exists
-        const outputDir = path.dirname(outputFile);
-        console.log(`[summarize.js] Creating output directory: ${outputDir}`);
-        await fs.mkdir(outputDir, { recursive: true });
-
-        // Process each contributor
-        console.log('[summarize.js] Processing contributors...');
-        for (const contributor of contributors) {
-            try {
-                console.log(`[summarize.js] Processing ${contributor.contributor}...`);
-                const summary = await generateSummary(contributor, process.env.OPENAI_API_KEY);
-                contributor.summary = summary;
-                console.log(`[summarize.js] Generated summary for ${contributor.contributor}`);
-            } catch (error) {
-                console.error(`[summarize.js] Error processing ${contributor.contributor}:`, error);
-                contributor.summary = `Error generating summary: ${error.message}`;
-            }
-        }
-
-        // Write output file
-        console.log(`[summarize.js] Writing to ${outputFile}`);
-        try {
-            const outputData = JSON.stringify(contributors, null, 2);
-            await fs.writeFile(outputFile, outputData);
-            
-            // Verify the write was successful
-            const fileStats = await fs.stat(outputFile);
-            console.log(`[summarize.js] Successfully wrote ${fileStats.size} bytes to ${outputFile}`);
-
-            // Double-check the file is readable
-            const verification = await fs.readFile(outputFile, 'utf8');
-            const parsed = JSON.parse(verification);
-            console.log(`[summarize.js] Verified file contains ${parsed.length} contributors`);
-
-        } catch (error) {
-            console.error('[summarize.js] Error writing output:', error);
-            throw new Error(`Failed to write output file: ${error.message}`);
-        }
-
-    } catch (error) {
-        console.error('[summarize.js] Error:', error.message);
-        throw error;
-    }
-}
-
-// Command line handling
-if (process.argv[1].endsWith('summarize.js')) {
-    import('yargs')
-        .then(({ default: yargs }) => {
-            const argv = yargs(process.argv.slice(2))
-                .option('f', {
-                    alias: 'force',
-                    type: 'boolean',
-                    default: false,
-                    describe: 'Force overwrite output file'
-                })
-                .usage('Usage: $0 <input_file> <output_file> [options]')
-                .demandCommand(2)
-                .argv;
-
-            const [inputFile, outputFile] = argv._;
-            console.log(`[summarize.js] Running with:
-                Input: ${inputFile}
-                Output: ${outputFile}
-                Force: ${argv.force}`);
-                
-            main({
-                inputFile,
-                outputFile,
-                force: argv.force
-            }).catch(error => {
-                console.error('[summarize.js] Fatal error:', error);
-                process.exit(1);
-            });
-        });
-}
-
-export { generateSummary, getContributionStats, getRecentActivity, main };
-=======
 async function main({ inputFile, outputFile, force }) {
     console.log('[summarize] Starting...');
     
@@ -440,5 +338,4 @@
         outputFile,
         force: args.includes('--force') || args.includes('-f')
     });
-}
->>>>>>> 4bc6474f
+}